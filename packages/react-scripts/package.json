{
  "name": "react-scripts",
  "version": "0.9.4",
  "description": "Configuration and scripts for Create React App.",
  "repository": "facebookincubator/create-react-app",
  "license": "BSD-3-Clause",
  "engines": {
    "node": ">=4"
  },
  "bugs": {
    "url": "https://github.com/facebookincubator/create-react-app/issues"
  },
  "files": [
    "bin",
    "config",
    "scripts",
    "template",
    "utils"
  ],
  "bin": {
    "react-scripts": "./bin/react-scripts.js"
  },
  "dependencies": {
    "autoprefixer": "6.7.7",
    "babel-core": "6.23.1",
    "babel-eslint": "7.1.1",
    "babel-jest": "18.0.0",
    "babel-loader": "7.0.0",
    "babel-preset-react-app": "^2.1.1",
    "babel-runtime": "^6.20.0",
    "case-sensitive-paths-webpack-plugin": "1.1.4",
    "chalk": "1.1.3",
    "connect-history-api-fallback": "1.3.0",
    "cross-spawn": "4.0.2",
    "css-loader": "0.28.0",
    "detect-port": "1.1.1",
    "dotenv": "2.0.0",
    "eslint": "3.16.1",
    "eslint-config-react-app": "^0.6.1",
    "eslint-loader": "1.7.1",
    "eslint-plugin-flowtype": "2.21.0",
    "eslint-plugin-import": "2.0.1",
    "eslint-plugin-jsx-a11y": "4.0.0",
    "eslint-plugin-react": "6.4.1",
    "extract-text-webpack-plugin": "2.1.0",
    "file-loader": "0.11.1",
    "fs-extra": "0.30.0",
    "html-webpack-plugin": "2.28.0",
    "http-proxy-middleware": "0.17.3",
    "jest": "18.1.0",
    "object-assign": "4.1.1",
    "postcss-loader": "1.3.3",
    "promise": "7.1.1",
    "react-dev-utils": "^0.5.2",
    "style-loader": "0.16.1",
    "url-loader": "0.5.8",
<<<<<<< HEAD
    "webpack": "2.2.1",
    "webpack-dev-server": "2.4.2",
=======
    "webpack": "2.4.1",
    "webpack-dev-server": "2.4.4",
>>>>>>> 59c439bd
    "webpack-manifest-plugin": "1.1.0",
    "whatwg-fetch": "2.0.3"
  },
  "devDependencies": {
    "react": "^15.3.0",
    "react-dom": "^15.3.0"
  },
  "optionalDependencies": {
    "fsevents": "1.0.17"
  }
}<|MERGE_RESOLUTION|>--- conflicted
+++ resolved
@@ -54,13 +54,8 @@
     "react-dev-utils": "^0.5.2",
     "style-loader": "0.16.1",
     "url-loader": "0.5.8",
-<<<<<<< HEAD
-    "webpack": "2.2.1",
-    "webpack-dev-server": "2.4.2",
-=======
     "webpack": "2.4.1",
     "webpack-dev-server": "2.4.4",
->>>>>>> 59c439bd
     "webpack-manifest-plugin": "1.1.0",
     "whatwg-fetch": "2.0.3"
   },
