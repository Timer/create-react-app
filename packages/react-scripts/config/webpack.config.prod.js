--- conflicted
+++ resolved
@@ -10,27 +10,15 @@
 // @remove-on-eject-end
 'use strict';
 
-<<<<<<< HEAD
-var autoprefixer = require('autoprefixer');
-var webpack = require('webpack');
-var HtmlWebpackPlugin = require('html-webpack-plugin');
-var ExtractTextPlugin = require('extract-text-webpack-plugin');
-var ManifestPlugin = require('webpack-manifest-plugin');
-var InterpolateHtmlPlugin = require('react-dev-utils/InterpolateHtmlPlugin');
-var FlowTypecheckPlugin = require('react-dev-utils/FlowTypecheckPlugin');
-var url = require('url');
-var paths = require('./paths');
-var getClientEnvironment = require('./env');
-=======
 const autoprefixer = require('autoprefixer');
 const webpack = require('webpack');
 const HtmlWebpackPlugin = require('html-webpack-plugin');
 const ExtractTextPlugin = require('extract-text-webpack-plugin');
 const ManifestPlugin = require('webpack-manifest-plugin');
 const InterpolateHtmlPlugin = require('react-dev-utils/InterpolateHtmlPlugin');
+var FlowTypecheckPlugin = require('react-dev-utils/FlowTypecheckPlugin');
 const paths = require('./paths');
 const getClientEnvironment = require('./env');
->>>>>>> a1b56cf8
 
 // Webpack uses `publicPath` to determine where the app is being served from.
 // It requires a trailing slash, or the file assets will get an incorrect path.
@@ -288,19 +276,14 @@
     // to their corresponding output file so that tools can pick it up without
     // having to parse `index.html`.
     new ManifestPlugin({
-<<<<<<< HEAD
-      fileName: 'asset-manifest.json'
+      fileName: 'asset-manifest.json',
     }),
     // Run Flow only if we see some @ flow annotations, will error on CI
     new FlowTypecheckPlugin({
       otherFlowTypedDefs: {
-        jest: "17.0.0"
-      }
-    })
-=======
-      fileName: 'asset-manifest.json',
-    }),
->>>>>>> a1b56cf8
+        jest: '18.0.0',
+      },
+    }),
   ],
   // Some libraries import Node modules but don't use them in the browser.
   // Tell Webpack to provide empty mocks for them so importing them works.
