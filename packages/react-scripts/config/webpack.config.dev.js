--- conflicted
+++ resolved
@@ -10,31 +10,15 @@
 // @remove-on-eject-end
 'use strict';
 
-<<<<<<< HEAD
-var autoprefixer = require('autoprefixer');
-var webpack = require('webpack');
-var HtmlWebpackPlugin = require('html-webpack-plugin');
-var CaseSensitivePathsPlugin = require('case-sensitive-paths-webpack-plugin');
-var InterpolateHtmlPlugin = require('react-dev-utils/InterpolateHtmlPlugin');
-var WatchMissingNodeModulesPlugin = require('react-dev-utils/WatchMissingNodeModulesPlugin');
-var FlowTypecheckPlugin = require('react-dev-utils/FlowTypecheckPlugin');
-var getClientEnvironment = require('./env');
-var paths = require('./paths');
-
-// @remove-on-eject-begin
-// `path` is not used after eject - see https://github.com/facebookincubator/create-react-app/issues/1174
-var path = require('path');
-// @remove-on-eject-end
-=======
 const autoprefixer = require('autoprefixer');
 const webpack = require('webpack');
 const HtmlWebpackPlugin = require('html-webpack-plugin');
 const CaseSensitivePathsPlugin = require('case-sensitive-paths-webpack-plugin');
 const InterpolateHtmlPlugin = require('react-dev-utils/InterpolateHtmlPlugin');
 const WatchMissingNodeModulesPlugin = require('react-dev-utils/WatchMissingNodeModulesPlugin');
+var FlowTypecheckPlugin = require('react-dev-utils/FlowTypecheckPlugin');
 const getClientEnvironment = require('./env');
 const paths = require('./paths');
->>>>>>> a1b56cf8
 
 // Webpack uses `publicPath` to determine where the app is being served from.
 // In development, we always serve from the root. This makes config easier.
@@ -258,15 +242,12 @@
     // makes the discovery automatic so you don't have to restart.
     // See https://github.com/facebookincubator/create-react-app/issues/186
     new WatchMissingNodeModulesPlugin(paths.appNodeModules),
-<<<<<<< HEAD
     // Trigger some typechecking if a file matches with an @ flow comment
     new FlowTypecheckPlugin({
       otherFlowTypedDefs: {
-        jest: "17.0.0"
-      }
-    })
-=======
->>>>>>> a1b56cf8
+        jest: '18.0.0',
+      },
+    }),
   ],
   // Some libraries import Node modules but don't use them in the browser.
   // Tell Webpack to provide empty mocks for them so importing them works.
