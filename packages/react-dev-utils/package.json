--- conflicted
+++ resolved
@@ -11,23 +11,19 @@
     "node": ">=4"
   },
   "files": [
-<<<<<<< HEAD
-    "clearConsole.js",
-    "FlowTypecheckPlugin.js",
-    "runFlowTyped.js",
-=======
     "ansiHTML.js",
->>>>>>> a1b56cf8
     "checkRequiredFiles.js",
     "clearConsole.js",
     "crashOverlay.js",
     "FileSizeReporter.js",
+    "FlowTypecheckPlugin.js",
     "formatWebpackMessages.js",
     "getProcessForPort.js",
     "InterpolateHtmlPlugin.js",
     "openBrowser.js",
     "openChrome.applescript",
     "prompt.js",
+    "runFlowTyped.js",
     "WatchMissingNodeModulesPlugin.js",
     "webpackHotDevClient.js"
   ],
@@ -36,13 +32,10 @@
     "babel-code-frame": "6.20.0",
     "chalk": "1.1.3",
     "escape-string-regexp": "1.0.5",
-<<<<<<< HEAD
+    "filesize": "3.3.0",
     "flow-bin": "^0.37.0",
     "flow-typed": "^2.0.0",
-=======
-    "filesize": "3.3.0",
     "gzip-size": "3.0.0",
->>>>>>> a1b56cf8
     "html-entities": "1.2.0",
     "opn": "4.0.2",
     "recursive-readdir": "2.1.1",
