--- conflicted
+++ resolved
@@ -32,12 +32,8 @@
     "escape-string-regexp": "1.0.5",
     "html-entities": "1.2.0",
     "opn": "4.0.2",
-<<<<<<< HEAD
-    "sockjs-client": "1.0.3",
+    "sockjs-client": "1.0.1",
     "stack-frame-resolver": "0.1.3",
-=======
-    "sockjs-client": "1.0.1",
->>>>>>> 67e6cf5a
     "strip-ansi": "3.0.1"
   }
 }